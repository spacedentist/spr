--- conflicted
+++ resolved
@@ -244,35 +244,11 @@
 
     pub async fn fetch_commits_from_remote(
         &self,
-<<<<<<< HEAD
-        remote_url: &str,
-        token: &str,
-        refs: &[&GitHubBranch],
-        commit_oids: &[Oid],
-    ) -> Result<Vec<Option<Oid>>> {
-        if refs.is_empty() && commit_oids.is_empty() {
-            return Ok(Vec::new());
-        }
-
-        let mut ref_oids = Vec::<Option<Oid>>::new();
-        let mut fetch_oids: HashSet<Oid> =
-            commit_oids.iter().cloned().collect();
-
-        let mut remote = self.repo.remote_anonymous(remote_url)?;
-
-        let mut cb = git2::RemoteCallbacks::new();
-        cb.credentials(|_url, _username, _allowed_types| {
-            git2::Cred::userpass_plaintext("spr", token)
-        });
-        let mut connection =
-            remote.connect_auth(git2::Direction::Fetch, Some(cb), None)?;
-=======
         commit_oids: &[git2::Oid],
         remote: &str,
     ) -> Result<()> {
         let missing_commit_oids: Vec<_> = {
             let repo = self.repo();
->>>>>>> 75ee716a
 
             commit_oids
                 .iter()
@@ -304,21 +280,6 @@
         refs: &[&GitHubBranch],
         remote: &str,
     ) -> Result<()> {
-<<<<<<< HEAD
-        let mut remote = self.repo.remote_anonymous(remote_url)?;
-
-        let mut cb = git2::RemoteCallbacks::new();
-        cb.credentials(|_url, _username, _allowed_types| {
-            git2::Cred::userpass_plaintext("spr", token)
-        });
-        let mut connection =
-            remote.connect_auth(git2::Direction::Push, Some(cb), None)?;
-
-        let push_specs: Vec<String> =
-            refs.iter().map(ToString::to_string).collect();
-        let push_specs: Vec<&str> =
-            push_specs.iter().map(String::as_str).collect();
-=======
         if !refs.is_empty() {
             let mut command = tokio::process::Command::new("git");
             command
@@ -330,7 +291,6 @@
             for ghref in refs {
                 command.arg(ghref.on_github());
             }
->>>>>>> 75ee716a
 
             run_command(&mut command)
                 .await
