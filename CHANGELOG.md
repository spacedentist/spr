# Changelog

<<<<<<< HEAD
## [1.2.0] - 2022-04-18
=======
## [1.2.0] - 2022-04-21
>>>>>>> 57fc312c

### Improvements

- remove `--stack` option: spr now bases a diff on master if possible, or otherwise constructs a separate branch for the base of the diff. (This can be forced with `--base`.)
<<<<<<< HEAD
- add new command `spr patch` to locally check out a Pull Request from GitHub
=======
>>>>>>> 57fc312c

## [1.1.0] - 2022-03-18

### Fixes

- set timestamps of PR commits to time of submitting, not the time the local commit was originally authored/committed

### Improvements

<<<<<<< HEAD
=======
- add `spr list` command, which lists the user's Pull Requests with their status
>>>>>>> 57fc312c
- use `--no-verify` option for all git pushes

## [1.0.0] - 2022-02-10

### Added

- Initial release

[1.0.0]: https://github.com/getcord/spr/releases/tag/v1.0.0
[1.1.0]: https://github.com/getcord/spr/releases/tag/v1.1.0
[1.2.0]: https://github.com/getcord/spr/releases/tag/v1.2.0<|MERGE_RESOLUTION|>--- conflicted
+++ resolved
@@ -1,18 +1,11 @@
 # Changelog
 
-<<<<<<< HEAD
-## [1.2.0] - 2022-04-18
-=======
 ## [1.2.0] - 2022-04-21
->>>>>>> 57fc312c
 
 ### Improvements
 
 - remove `--stack` option: spr now bases a diff on master if possible, or otherwise constructs a separate branch for the base of the diff. (This can be forced with `--base`.)
-<<<<<<< HEAD
 - add new command `spr patch` to locally check out a Pull Request from GitHub
-=======
->>>>>>> 57fc312c
 
 ## [1.1.0] - 2022-03-18
 
@@ -22,10 +15,7 @@
 
 ### Improvements
 
-<<<<<<< HEAD
-=======
 - add `spr list` command, which lists the user's Pull Requests with their status
->>>>>>> 57fc312c
 - use `--no-verify` option for all git pushes
 
 ## [1.0.0] - 2022-02-10
